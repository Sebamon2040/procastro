--- conflicted
+++ resolved
@@ -8,12 +8,6 @@
 
 __all__ = ['astrofile_cache', 'jpl_cache', 'usgs_map_cache']
 
-<<<<<<< HEAD
-
-from procastro.cache.cachev2 import _AstroCachev2
-from procastro.misc.misc_general import user_confdir
-=======
->>>>>>> 9f681762
 import astropy.time as apt
 import astropy.units as u
 
