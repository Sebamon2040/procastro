--- conflicted
+++ resolved
@@ -28,11 +28,8 @@
 import datetime
 
 import numpy
-<<<<<<< HEAD
+from matplotlib.ticker import Locator, MultipleLocator
 from cartopy.crs import CRS
-=======
-from matplotlib.ticker import Locator, MultipleLocator
->>>>>>> 50c5faa7
 
 import procastro as pa
 import matplotlib.pyplot as plt
