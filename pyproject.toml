--- conflicted
+++ resolved
@@ -32,12 +32,9 @@
 tomli_w="^1.0.0"
 cartopy = "^0.23.0"
 lxml = "^5.2.1"
-<<<<<<< HEAD
-diskcache = "^5.6.3"
-=======
 platformdirs = "^4.3.7"
 toml = "^0.10.2"
->>>>>>> 9f681762
+diskcache = "^5.6.3"
 
 
 [tool.poetry.group.dev.dependencies]
