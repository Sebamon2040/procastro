[tool.poetry]
name = "procastro"
version = "0.0.0"
description = "Framework to process astronomical data files"
authors = ["Patricio Rojo <pato@das.uchile.cl>"]
license = "BSD-3-Clause"
readme = "README.md"
documentation = "https://procastro.readthedocs.io/en/latest/"
repository = "https://github.com/duckrojo/procastro"
exclude = [
    "execs"
]

[tool.poetry-dynamic-versioning]
enable = true


[tool.poetry-dynamic-versioning.substitution]


[tool.poetry.dependencies]
python = "^3.9"
asdf-astropy = "^0.4.0"
astropy="^6"
astroquery="^0.4.6"
ExifRead="^3.0.0"
matplotlib="^3.5.3"
numpy="^1.23.2"
pandas="^2"
pyvo="^1.3"
scipy="^1.9.1"
tomli="^2.0.1"
tomli_w="^1.0.0"
cartopy = "^0.23.0"
lxml = "^5.2.1"
platformdirs = "^4.3.7"
toml = "^0.10.2"
diskcache = "^5.6.3"
<<<<<<< HEAD
tqdm = "^4.67.1"
imageio = "^2.37.0"
=======
>>>>>>> fc814291


[tool.poetry.group.dev.dependencies]
poetry-dynamic-versioning="^1"
ipython="^8"
ipykernel = "^6.29.5"

[tool.poetry.group.test.dependencies]
pytest="^7.3.1"


[tool.poetry.group.docs]
optional = true

[tool.poetry.group.docs.dependencies]
Sphinx = { version = "4.2.0", optional = true }
sphinx-rtd-theme = { version = "1.0.0", optional = true }
sphinxcontrib-napoleon = { version = "0.7", optional = true }


[tool.poetry.extras]
docs = ["Sphinx", "sphinx-rtd-theme", "sphinxcontrib-napoleon", "numpydoc"]


[build-system]
requires = ["poetry-core", "poetry-dynamic-versioning"]
build-backend = "poetry_dynamic_versioning.backend"<|MERGE_RESOLUTION|>--- conflicted
+++ resolved
@@ -36,11 +36,9 @@
 platformdirs = "^4.3.7"
 toml = "^0.10.2"
 diskcache = "^5.6.3"
-<<<<<<< HEAD
 tqdm = "^4.67.1"
 imageio = "^2.37.0"
-=======
->>>>>>> fc814291
+diskcache = "^5.6.3"
 
 
 [tool.poetry.group.dev.dependencies]
